##############################################################################
# Copyright (c) 2013, Lawrence Livermore National Security, LLC.
# Produced at the Lawrence Livermore National Laboratory.
#
# This file is part of Spack.
# Written by Todd Gamblin, tgamblin@llnl.gov, All rights reserved.
# LLNL-CODE-647188
#
# For details, see https://scalability-llnl.github.io/spack
# Please also see the LICENSE file for our notice and the LGPL.
#
# This program is free software; you can redistribute it and/or modify
# it under the terms of the GNU General Public License (as published by
# the Free Software Foundation) version 2.1 dated February 1999.
#
# This program is distributed in the hope that it will be useful, but
# WITHOUT ANY WARRANTY; without even the IMPLIED WARRANTY OF
# MERCHANTABILITY or FITNESS FOR A PARTICULAR PURPOSE. See the terms and
# conditions of the GNU General Public License for more details.
#
# You should have received a copy of the GNU Lesser General Public License
# along with this program; if not, write to the Free Software Foundation,
# Inc., 59 Temple Place, Suite 330, Boston, MA 02111-1307 USA
##############################################################################
"""This package contains directives that can be used within a package.

Directives are functions that can be called inside a package
definition to modify the package, for example:

    class OpenMpi(Package):
        depends_on("hwloc")
        provides("mpi")
        ...

``provides`` and ``depends_on`` are spack directives.

The available directives are:

  * ``version``
  * ``depends_on``
  * ``provides``
  * ``extends``
  * ``patch``
  * ``variant``

"""
__all__ = [ 'depends_on', 'extends', 'provides', 'patch', 'version',
            'variant' ]

import re
import inspect

from llnl.util.lang import *

import spack
import spack.spec
import spack.error
import spack.url
from spack.version import Version
from spack.patch import Patch
from spack.variant import Variant
from spack.spec import Spec, parse_anonymous_spec


#
# This is a list of all directives, built up as they are defined in
# this file.
#
directives = {}


def ensure_dicts(pkg):
    """Ensure that a package has all the dicts required by directives."""
    for name, d in directives.items():
        d.ensure_dicts(pkg)


class directive(object):
    """Decorator for Spack directives.

    Spack directives allow you to modify a package while it is being
    defined, e.g. to add version or depenency information.  Directives
    are one of the key pieces of Spack's package "langauge", which is
    embedded in python.

    Here's an example directive:

        @directive(dicts='versions')
        version(pkg, ...):
            ...

    This directive allows you write:

        class Foo(Package):
            version(...)

    The ``@directive`` decorator handles a couple things for you:

      1. Adds the class scope (pkg) as an initial parameter when
         called, like a class method would.  This allows you to modify
         a package from within a directive, while the package is still
         being defined.

      2. It automatically adds a dictionary called "versions" to the
         package so that you can refer to pkg.versions.

    The ``(dicts='versions')`` part ensures that ALL packages in Spack
    will have a ``versions`` attribute after they're constructed, and
    that if no directive actually modified it, it will just be an
    empty dict.

    This is just a modular way to add storage attributes to the
    Package class, and it's how Spack gets information from the
    packages to the core.

    """

    def __init__(self, dicts=None):
        if isinstance(dicts, basestring):
            dicts = (dicts,)
        elif type(dicts) not in (list, tuple):
            raise TypeError(
                "dicts arg must be list, tuple, or string. Found %s."
                % type(dicts))

        self.dicts = dicts


    def ensure_dicts(self, pkg):
        """Ensure that a package has the dicts required by this directive."""
        for d in self.dicts:
            if not hasattr(pkg, d):
                setattr(pkg, d, {})

            attr = getattr(pkg, d)
            if not isinstance(attr, dict):
                raise spack.error.SpackError(
                    "Package %s has non-dict %s attribute!" % (pkg, d))


    def __call__(self, directive_function):
        directives[directive_function.__name__] = self

        def wrapped(*args, **kwargs):
            pkg = DictWrapper(caller_locals())
            self.ensure_dicts(pkg)

            pkg.name = get_calling_module_name()
            return directive_function(pkg, *args, **kwargs)

        return wrapped


@directive('versions')
def version(pkg, ver, checksum=None, **kwargs):
    """Adds a version and metadata describing how to fetch it.
       Metadata is just stored as a dict in the package's versions
       dictionary.  Package must turn it into a valid fetch strategy
       later.
    """
    # TODO: checksum vs md5 distinction is confusing -- fix this.
    # special case checksum for backward compatibility
    if checksum:
        kwargs['md5'] = checksum

    # Store kwargs for the package to later with a fetch_strategy.
    pkg.versions[Version(ver)] = kwargs


def _depends_on(pkg, spec, when=None):
    if when is None:
        when = pkg.name
    when_spec = parse_anonymous_spec(when, pkg.name)

    dep_spec = Spec(spec)
    if pkg.name == dep_spec.name:
        raise CircularReferenceError('depends_on', pkg.name)

    conditions = pkg.dependencies.setdefault(dep_spec.name, {})
    if when_spec in conditions:
        conditions[when_spec].constrain(dep_spec, deps=False)
    else:
        conditions[when_spec] = dep_spec


@directive('dependencies')
def depends_on(pkg, spec, when=None):
    """Creates a dict of deps with specs defining when they apply."""
    _depends_on(pkg, spec, when=when)


@directive(('extendees', 'dependencies'))
def extends(pkg, spec, **kwargs):
    """Same as depends_on, but dependency is symlinked into parent prefix.

    This is for Python and other language modules where the module
    needs to be installed into the prefix of the Python installation.
    Spack handles this by installing modules into their own prefix,
    but allowing ONE module version to be symlinked into a parent
    Python install at a time.

    keyword arguments can be passed to extends() so that extension
    packages can pass parameters to the extendee's extension
    mechanism.

    """
    if pkg.extendees:
        raise DirectiveError("Packages can extend at most one other package.")

    when = kwargs.pop('when', pkg.name)
    _depends_on(pkg, spec, when=when)
    pkg.extendees[spec] = (Spec(spec), kwargs)


@directive('provided')
def provides(pkg, *specs, **kwargs):
    """Allows packages to provide a virtual dependency.  If a package provides
       'mpi', other packages can declare that they depend on "mpi", and spack
       can use the providing package to satisfy the dependency.
    """
    spec_string = kwargs.get('when', pkg.name)
    provider_spec = parse_anonymous_spec(spec_string, pkg.name)

    for string in specs:
        for provided_spec in spack.spec.parse(string):
            if pkg.name == provided_spec.name:
                raise CircularReferenceError('depends_on', pkg.name)
            pkg.provided[provided_spec] = provider_spec


@directive('patches')
def patch(pkg, url_or_filename, level=1, when=None):
    """Packages can declare patches to apply to source.  You can
       optionally provide a when spec to indicate that a particular
       patch should only be applied when the package's spec meets
       certain conditions (e.g. a particular version).
    """
    if when is None:
        when = pkg.name
    when_spec = parse_anonymous_spec(when, pkg.name)

<<<<<<< HEAD
    if when_spec not in pkg.patches:
        pkg.patches[when_spec] = [Patch(pkg, pkg.name, url_or_filename, level)]
    else:
        # if this spec is identical to some other, then append this
        # patch to the existing list.
        pkg.patches[when_spec].append(Patch(pkg, pkg.name, url_or_filename, level))
=======
    cur_patches = pkg.patches.setdefault(when_spec, [])
    # if this spec is identical to some other, then append this
    # patch to the existing list.
    cur_patches.append(Patch(pkg.name, url_or_filename, level))
>>>>>>> 1c4ef299


@directive('variants')
def variant(pkg, name, default=False, description=""):
    """Define a variant for the package. Packager can specify a default
    value (on or off) as well as a text description."""

    default     = bool(default)
    description = str(description).strip()

    if not re.match(spack.spec.identifier_re, name):
        raise DirectiveError("Invalid variant name in %s: '%s'" % (pkg.name, name))

    pkg.variants[name] = Variant(default, description)


class DirectiveError(spack.error.SpackError):
    """This is raised when something is wrong with a package directive."""
    def __init__(self, directive, message):
        super(DirectiveError, self).__init__(message)
        self.directive = directive


class CircularReferenceError(DirectiveError):
    """This is raised when something depends on itself."""
    def __init__(self, directive, package):
        super(CircularReferenceError, self).__init__(
            directive,
            "Package '%s' cannot pass itself to %s." % (package, directive))
        self.package = package<|MERGE_RESOLUTION|>--- conflicted
+++ resolved
@@ -238,20 +238,10 @@
     if when is None:
         when = pkg.name
     when_spec = parse_anonymous_spec(when, pkg.name)
-
-<<<<<<< HEAD
-    if when_spec not in pkg.patches:
-        pkg.patches[when_spec] = [Patch(pkg, pkg.name, url_or_filename, level)]
-    else:
-        # if this spec is identical to some other, then append this
-        # patch to the existing list.
-        pkg.patches[when_spec].append(Patch(pkg, pkg.name, url_or_filename, level))
-=======
     cur_patches = pkg.patches.setdefault(when_spec, [])
     # if this spec is identical to some other, then append this
     # patch to the existing list.
-    cur_patches.append(Patch(pkg.name, url_or_filename, level))
->>>>>>> 1c4ef299
+    cur_patches.append(Patch(pkg, url_or_filename, level))
 
 
 @directive('variants')
