--- conflicted
+++ resolved
@@ -233,6 +233,10 @@
         _append_checks('sanity_checks')
         return super(PackageMeta, meta).__new__(meta, name, bases, attr_dict)
 
+    def __init__(cls, name, bases, dict):
+        type.__init__(cls, name, bases, dict)
+        spack.directives.ensure_dicts(cls)
+
 
 class PackageBase(object):
     """This is the superclass for all spack packages.
@@ -493,12 +497,6 @@
     """
     sanity_check_is_dir = []
 
-    class __metaclass__(type):
-        """Ensure  attributes required by Spack directives are present."""
-        def __init__(cls, name, bases, dict):
-            type.__init__(cls, name, bases, dict)
-            spack.directives.ensure_dicts(cls)
-
     def __init__(self, spec):
         # this determines how the package should be built.
         self.spec = spec
@@ -1040,14 +1038,6 @@
             even with exceptions.
         :param ignore_deps: Don't install dependencies before installing this \
                        package
-<<<<<<< HEAD
-        fake        -- Don't really build -- install fake stub files instead.
-        skip_patch  -- Skip patch stage of build if True.
-        verbose     -- Display verbose build output (by default, suppresses it)
-        dirty       -- Don't clean the build environment before installing.
-        make_jobs   -- Number of make jobs to use for install. Default is ncpus
-        run_tests   -- Run tests within the package's install()
-=======
         :param fake: Don't really build; install fake stub files instead.
         :param skip_patch: Skip patch stage of build if True.
         :param verbose: Display verbose build output (by default, suppresses \
@@ -1056,7 +1046,6 @@
         :param make_jobs: Number of make jobs to use for install. Default is \
             ncpus
         :param run_tests: Run tests within the package's install()
->>>>>>> 16c5403a
         """
         if not self.spec.concrete:
             raise ValueError("Can only install concrete packages: %s."
